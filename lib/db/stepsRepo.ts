--- conflicted
+++ resolved
@@ -21,11 +21,7 @@
   _seconds: number;
 }
 
-<<<<<<< HEAD
 // Note: Using Firestore's UpdateData type for update operations
-
-=======
->>>>>>> 2195c330
 const COLLECTION_NAME = "caseSteps";
 
 export async function listByCase(caseId: string): Promise<CaseStep[]> {
